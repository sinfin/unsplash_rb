require "spec_helper"

describe Unsplash::Photo do

  describe "#find" do
    let(:photo_id) { "tAKXap853rY" }
    let(:fake_id)  { "abc123" }

    it "returns a Photo object" do
      VCR.use_cassette("photos") do
        @photo = Unsplash::Photo.find(photo_id)
      end

      expect(@photo).to be_a Unsplash::Photo
    end

    it "errors if the photo doesn't exist" do
      expect {
        VCR.use_cassette("photos") do
          @photo = Unsplash::Photo.find(fake_id)
        end
      }.to raise_error Unsplash::Error
    end

    it "parses the nested user object" do
      VCR.use_cassette("photos") do
        @photo = Unsplash::Photo.find(photo_id)
      end

      expect(@photo.user).to be_an Unsplash::User
    end
  end

  describe "#random" do

    let(:params) do
      {
        categories: [2],
        featured:   true,
        width:      320,
        height:     200
      }
    end

    it "returns a Photo object" do
      VCR.use_cassette("photos") do
        @photo = Unsplash::Photo.random(params)
      end

      expect(@photo).to be_a Unsplash::Photo
    end

    it "errors if there are no photos to choose from" do
      expect {
        VCR.use_cassette("photos") do
          @photo = Unsplash::Photo.random(user: "bigfoot")
        end
      }.to raise_error Unsplash::Error
    end

    it "parses the nested user object" do
      VCR.use_cassette("photos") do
        @photo = Unsplash::Photo.random(params)
      end

      expect(@photo.user).to be_an Unsplash::User
    end

    context "with categories" do
      it "joins them" do
        expect(Unsplash::Photo.connection)
          .to receive(:get).with("/photos/random", category: "1,2,3")
          .and_return double(body: "{}")

        photo = Unsplash::Photo.random(categories: [1,2,3])
      end
    end

    context "with collections" do
      it "joins them" do
        expect(Unsplash::Photo.connection)
          .to receive(:get).with("/photos/random", collections: "4,5,6")
          .and_return double(body: "{}")

        photo = Unsplash::Photo.random(collections: [4,5,6])
      end
    end


    context "without categories" do
      it "removes them" do
        expect(Unsplash::Photo.connection)
          .to receive(:get).with("/photos/random", {})
          .and_return double(body: "{}")

        photo = Unsplash::Photo.random
      end
    end

    context "with orientation" do
      it "returns a landscaped photo" do

        VCR.use_cassette("photos") do
          @photo = Unsplash::Photo.random(orientation: :landscape)
        end

        expect(@photo).to be_a Unsplash::Photo
      end
    end

  end

  describe "#search" do
    it "returns an array of Photos" do
      VCR.use_cassette("photos") do
        @photos = Unsplash::Photo.search("dog", 1, 4)
      end

      expect(@photos).to be_an Array
      expect(@photos.size).to eq 4
    end
  end

  describe "#index" do
    it "returns an array of Photos" do
      VCR.use_cassette("photos") do
        @photos = Unsplash::Photo.all(1, 6)
      end

      expect(@photos).to be_an Array
      expect(@photos.size).to eq 6
    end
  end

  describe "#curated" do
    it "returns an array of Photos" do
      VCR.use_cassette("photos") do
        @photos = Unsplash::Photo.curated(1, 6)
      end

      expect(@photos).to be_an Array
      expect(@photos.size).to eq 6
    end
  end

  describe "#create" do

    it "errors on trying to upload a photo" do
      stub_oauth_authorization

<<<<<<< HEAD
      VCR.use_cassette("photos", match_requests_on: [:method, :path, :body]) do
        @photo = Unsplash::Photo.create "spec/support/upload-1.txt"
      end

      expect(@photo).to be_an Unsplash::Photo
    end

    it "fails without a Bearer token" do
=======
>>>>>>> 24eee126
      expect {
        VCR.use_cassette("photos", match_requests_on: [:method, :path, :body]) do
          @photo = Unsplash::Photo.create "spec/support/upload-1.txt"
        end
      }.to raise_error Unsplash::Error
    end

  end

  describe "#like!" do
    let(:photo_id) { "tAKXap853rY" }

    it "returns true on success" do
      stub_oauth_authorization

      VCR.use_cassette("photos") do
        photo = Unsplash::Photo.find(photo_id)
        expect(photo.like!).to eq true
      end
    end

    it "raises on error" do
      VCR.use_cassette("photos") do
        photo = Unsplash::Photo.new(id: "abc123")
        expect {
          photo.like!
        }.to raise_error Unsplash::Error
      end
    end

  end

  describe "#unlike!" do
    let(:photo_id) { "tAKXap853rY" }

    it "returns true on success" do
      stub_oauth_authorization

      VCR.use_cassette("photos") do
        photo = Unsplash::Photo.find(photo_id)
        expect(photo.unlike!).to eq true
      end
    end

    it "raises on error" do
      VCR.use_cassette("photos") do
        photo = Unsplash::Photo.new(id: "abc123")
        expect {
          photo.unlike!
        }.to raise_error Unsplash::Error
      end
    end

  end



end<|MERGE_RESOLUTION|>--- conflicted
+++ resolved
@@ -148,17 +148,6 @@
     it "errors on trying to upload a photo" do
       stub_oauth_authorization
 
-<<<<<<< HEAD
-      VCR.use_cassette("photos", match_requests_on: [:method, :path, :body]) do
-        @photo = Unsplash::Photo.create "spec/support/upload-1.txt"
-      end
-
-      expect(@photo).to be_an Unsplash::Photo
-    end
-
-    it "fails without a Bearer token" do
-=======
->>>>>>> 24eee126
       expect {
         VCR.use_cassette("photos", match_requests_on: [:method, :path, :body]) do
           @photo = Unsplash::Photo.create "spec/support/upload-1.txt"
